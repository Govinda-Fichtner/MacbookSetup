#!/bin/zsh
# Integration tests for mcp_manager.sh
# Slower tests that require Docker and real file operations - extracted from original mcp_manager_spec.sh

# Test configuration
export DOCKER_SKIP_TESTS=${DOCKER_SKIP_TESTS:-false}
export TEST_TIMEOUT=${TEST_TIMEOUT:-30}

# Global test suite setup
BeforeAll() {
  # Ensure we have a clean test environment
  export PATH="/opt/homebrew/bin:$PATH"
  export CI="${CI:-false}"

  # Aggressively clean up any existing test directories
  test_root="$PWD/tmp/test_home"
  rm -rf "$test_root"
  mkdir -p "$test_root"

  # Set up trap to clean up on exit (backup cleanup mechanism)
  trap 'rm -rf "$PWD/tmp/test_home" 2>/dev/null || true' EXIT

}

# Global test suite cleanup
AfterAll() {
  # Global cleanup
  test_root="$PWD/tmp/test_home"
  if [ -d "$test_root" ]; then
    rm -rf "$test_root"
  fi
}

# Individual test setup - creates completely isolated environment
BeforeEach() {
  setup_integration_test_environment
  # Load validation functions
  source "$PWD/spec/test_helpers.sh"
}

# Individual test cleanup - ensures complete isolation
AfterEach() {
  # Validate any .env files created during test before cleanup
  if [[ -f "$TEST_HOME/.env" ]]; then
    if ! validate_env_file "$TEST_HOME/.env"; then
      echo "WARNING: Test created corrupted .env file!" >&2
    fi
  fi
  cleanup_integration_test_environment
}

# Helper functions for common test operations
validate_json() {
  local file="$1"
  if [ -f "$file" ]; then
    jq empty "$file" 2> /dev/null
  else
    return 1
  fi
}

# Setup test environment for integration tests
setup_integration_test_environment() {
  TEST_HOME="$PWD/tmp/test_home"
  export TEST_HOME
  export HOME="$TEST_HOME"

  # Clean and recreate test directory
  rm -rf "$TEST_HOME"
  mkdir -p "$TEST_HOME"
  mkdir -p "$TEST_HOME/.cursor"
  mkdir -p "$TEST_HOME/Library/Application Support/Claude"

  # Create .cargo/env to prevent zsh warnings in test environment
  mkdir -p "$TEST_HOME/.cargo"
  touch "$TEST_HOME/.cargo/env"

  # Create directories for Rails and other servers
  mkdir -p "$TEST_HOME/rails-projects"
  mkdir -p "$TEST_HOME/ChromaDB"/{db,backup}
  mkdir -p "$TEST_HOME/terraform-projects"
  mkdir -p "$TEST_HOME/.kube"
  mkdir -p "$TEST_HOME/.config/rails-mcp"
  mkdir -p "$TEST_HOME/.cache/ms-playwright"
  mkdir -p "$TEST_HOME/screenshots"

  # Create required Rails MCP projects.yml file with proper entries
  printf '%s\n' \
    'test_project: "/rails-projects/test_project"' \
    'blog: "/rails-projects/blog"' \
    > "$TEST_HOME/.config/rails-mcp/projects.yml"

  # Create the actual project directories
  mkdir -p "$TEST_HOME/rails-projects"/{test_project,blog}

  # Create a test .env file with placeholders and real directories for filesystem testing
  # Use safe .env creation to prevent corruption
  source "$PWD/spec/test_helpers.sh"
  create_safe_env_file "$TEST_HOME/.env" \
    "GITHUB_PERSONAL_ACCESS_TOKEN=test_github_token_placeholder" \
    "APPSIGNAL_API_KEY=test_appsignal_api_key_placeholder" \
    "CIRCLECI_TOKEN=test_circleci_token_placeholder" \
    "FILESYSTEM_ALLOWED_DIRS=$TEST_HOME,/tmp" \
    "HEROKU_API_KEY=test_heroku_api_key_placeholder" \
    "FIGMA_API_KEY=test_figma_api_key_placeholder" \
    "SONARQUBE_TOKEN=test_sonarqube_token_placeholder" \
    "SONARQUBE_ORG=test_sonarqube_org_placeholder" \
    "SONARQUBE_URL=https://sonarcloud.io" \
    "SONARQUBE_STORAGE_PATH=$TEST_HOME/sonarqube_storage" \
    "MAILGUN_API_KEY=test_mailgun_api_key_placeholder" \
    "MAILGUN_DOMAIN=test_mailgun_domain_placeholder" \
    "RAILS_MCP_ROOT_PATH=$TEST_HOME/rails-projects" \
    "RAILS_MCP_CONFIG_HOME=$TEST_HOME/.config" \
    "MCP_MEMORY_CHROMA_PATH=$TEST_HOME/ChromaDB/db" \
    "MCP_MEMORY_BACKUPS_PATH=$TEST_HOME/ChromaDB/backup" \
    "TERRAFORM_HOST_DIR=$TEST_HOME/terraform-projects" \
    "KUBECONFIG_HOST=$TEST_HOME/.kube/config" \
    "K8S_NAMESPACE=test_namespace" \
    "K8S_CONTEXT=test_context" \
    "PLAYWRIGHT_BROWSER_PATH=$TEST_HOME/.cache/ms-playwright" \
    "PLAYWRIGHT_SCREENSHOTS_PATH=$TEST_HOME/screenshots" \
    "OBSIDIAN_API_KEY=test_obsidian_api_key_placeholder" \
    "OBSIDIAN_BASE_URL=https://host.docker.internal:27124" \
    "OBSIDIAN_VERIFY_SSL=false" \
    "OBSIDIAN_ENABLE_CACHE=true" \
    "MCP_TRANSPORT_TYPE=stdio" \
    "MCP_LOG_LEVEL=debug"
}

# Cleanup test environment
cleanup_integration_test_environment() {
  if [ -n "${TEST_HOME:-}" ] && [ -d "$TEST_HOME" ]; then
    rm -rf "$TEST_HOME"
  fi
}

# Helper function to check if real tokens are available
has_real_tokens() {
  test -f "$PWD/.env" && test "$(grep -v "placeholder" "$PWD/.env" | grep -c "=")" -gt 0
}

# Helper function for Skip if - returns true when real tokens are NOT available
no_real_tokens() {
  ! has_real_tokens
}

Describe 'MCP Manager Integration Tests'

Describe 'Configuration File Generation (Integration)'
BeforeEach 'setup_integration_test_environment'
AfterEach 'cleanup_integration_test_environment'

It 'generates valid JSON configuration files'
When run sh -c 'cd "$PWD/tmp/test_home" && export HOME="$PWD" && zsh "$OLDPWD/mcp_manager.sh" config-write > /dev/null 2>&1'
The status should be success
The file "tmp/test_home/.cursor/mcp.json" should be exist
The file "tmp/test_home/Library/Application Support/Claude/claude_desktop_config.json" should be exist
End

It 'generates syntactically valid JSON for Cursor'
sh -c 'cd "$PWD/tmp/test_home" && export HOME="$PWD" && zsh "$OLDPWD/mcp_manager.sh" config-write > /dev/null 2>&1'
When call validate_json "tmp/test_home/.cursor/mcp.json"
The status should be success
End

It 'generates syntactically valid JSON for Claude Desktop'
sh -c 'cd "$PWD/tmp/test_home" && export HOME="$PWD" && zsh "$OLDPWD/mcp_manager.sh" config-write > /dev/null 2>&1'
When call validate_json "tmp/test_home/Library/Application Support/Claude/claude_desktop_config.json"
The status should be success
End

It 'includes expected servers in generated configuration'
sh -c 'cd "$PWD/tmp/test_home" && export HOME="$PWD" && zsh "$OLDPWD/mcp_manager.sh" config-write > /dev/null 2>&1'
When run jq -r '.mcpServers | keys[]' tmp/test_home/.cursor/mcp.json
The status should be success
The output should include "github"
The output should include "circleci"
The output should include "figma"
The output should include "heroku"
The output should include "filesystem"
The output should include "context7"
The output should include "memory-service"
The output should include "playwright"
End

It 'writes identical configuration to both client files'
sh -c 'cd "$PWD/tmp/test_home" && export HOME="$PWD" && zsh "$OLDPWD/mcp_manager.sh" config-write > /dev/null 2>&1'
cursor_config=$(jq -S . tmp/test_home/.cursor/mcp.json)
claude_config=$(jq -S . "tmp/test_home/Library/Application Support/Claude/claude_desktop_config.json")
When run test "$cursor_config" = "$claude_config"
The status should be success
End

It 'writes to real Cursor config location'
When run sh -c 'cd "$PWD/tmp/test_home" && export HOME="$PWD" && zsh "$OLDPWD/mcp_manager.sh" config-write'
The status should be success
The output should include "=== MCP Client Configuration Generation ==="
The stderr should include "[INFO] Sourcing .env file for variable expansion"
The file "tmp/test_home/.cursor/mcp.json" should be exist
End

It 'writes to real Claude Desktop config location'
When run sh -c 'cd "$PWD/tmp/test_home" && export HOME="$PWD" && zsh "$OLDPWD/mcp_manager.sh" config-write'
The status should be success
The output should include "=== MCP Client Configuration Generation ==="
The stderr should include "[INFO] Sourcing .env file for variable expansion"
The file "tmp/test_home/Library/Application Support/Claude/claude_desktop_config.json" should be exist
End
End

Describe 'Unified Configuration Architecture Integration'
BeforeEach 'setup_integration_test_environment'
AfterEach 'cleanup_integration_test_environment'

It 'config and config-write generate identical JSON content'
# Get JSON from config command (preview)
preview_json=$(sh -c 'cd "$PWD/tmp/test_home" && export HOME="$PWD" && zsh "$OLDPWD/mcp_manager.sh" config 2>/dev/null')

# Get JSON from config-write command (file output)
sh -c 'cd "$PWD/tmp/test_home" && export HOME="$PWD" && zsh "$OLDPWD/mcp_manager.sh" config-write > /dev/null 2>&1'
write_json=$(jq . tmp/test_home/.cursor/mcp.json)

When run test "$preview_json" = "$write_json"
The status should be success
End

It 'validates all servers have proper Docker command structure'
sh -c 'cd "$PWD/tmp/test_home" && export HOME="$PWD" && zsh "$OLDPWD/mcp_manager.sh" config-write > /dev/null 2>&1'

# All servers should have docker command and args array
When run sh -c 'jq ".mcpServers | to_entries | map(.value.command == \"docker\") | all" tmp/test_home/.cursor/mcp.json && jq ".mcpServers | to_entries | map(.value.args | type == \"array\") | all" tmp/test_home/.cursor/mcp.json'
The status should be success
The output should include "true"
End

It 'validates server type specific configurations'
sh -c 'cd "$PWD/tmp/test_home" && export HOME="$PWD" && zsh "$OLDPWD/mcp_manager.sh" config-write > /dev/null 2>&1'

# Check API-based, mount-based, and privileged server configurations
When run sh -c 'jq ".mcpServers.github.args | length <= 6" tmp/test_home/.cursor/mcp.json && jq ".mcpServers.filesystem.args | map(select(test(\"--volume\"))) | length > 0" tmp/test_home/.cursor/mcp.json && jq ".mcpServers.docker.args | map(select(test(\"/var/run/docker.sock\"))) | length > 0" tmp/test_home/.cursor/mcp.json'
The status should be success
The output should include "true"
End

It 'validates template processing with real environment'
# Create completely clean .env file with specific test values
cat > tmp/test_home/.env << EOF
GITHUB_PERSONAL_ACCESS_TOKEN=test_github_token_placeholder
CIRCLECI_TOKEN=test_circleci_token_placeholder
FILESYSTEM_ALLOWED_DIRS=/tmp/test1,/tmp/test2
HEROKU_API_KEY=test_heroku_api_key_placeholder
FIGMA_API_KEY=test_figma_api_key_placeholder
RAILS_MCP_ROOT_PATH=$TEST_HOME/rails-projects
RAILS_MCP_CONFIG_HOME=$TEST_HOME/.config
MCP_MEMORY_CHROMA_PATH=$TEST_HOME/ChromaDB/db
MCP_MEMORY_BACKUPS_PATH=$TEST_HOME/ChromaDB/backup
TERRAFORM_HOST_DIR=$TEST_HOME/terraform-projects
KUBECONFIG_HOST=/tmp/.kube/config
K8S_NAMESPACE=test_namespace
K8S_CONTEXT=test_context
EOF

sh -c 'cd "$PWD/tmp/test_home" && export HOME="$PWD" && zsh "$OLDPWD/mcp_manager.sh" config-write > /dev/null 2>&1'

# Environment variables should be expanded and no unexpanded variables should remain
When run sh -c 'jq ".mcpServers.filesystem.args | map(select(test(\"/tmp/test1\"))) | length > 0" tmp/test_home/.cursor/mcp.json && ! jq -r . tmp/test_home/.cursor/mcp.json | grep -q "\\$"'
The status should be success
The output should include "true"
End

It 'validates JSON formatting quality'
sh -c 'cd "$PWD/tmp/test_home" && export HOME="$PWD" && zsh "$OLDPWD/mcp_manager.sh" config-write > /dev/null 2>&1'

# Volume arguments should be separate, not concatenated
When run sh -c 'test $(jq ".mcpServers.filesystem.args | map(select(test(\"--volume=\"))) | length" tmp/test_home/.cursor/mcp.json) -eq 0 && jq ".mcpServers.filesystem.args | map(select(. == \"--volume\")) | length > 0" tmp/test_home/.cursor/mcp.json'
The status should be success
The output should include "true"
End
End

Describe 'Filesystem Server Integration'
BeforeEach 'setup_integration_test_environment'
AfterEach 'cleanup_integration_test_environment'

It 'performs comprehensive filesystem server testing'
# Test filesystem server functionality with existing directories
When run sh -c 'cd "$PWD/tmp/test_home" && export HOME="$PWD" && zsh "$OLDPWD/mcp_manager.sh" test filesystem'
The status should be success
The stderr should include "Filesystem MCP Server"
The stderr should include "READY"
The stderr should include "VALIDATED"
End

It 'uses first directory for Docker mount configuration'
sh -c 'cd "$PWD/tmp/test_home" && export HOME="$PWD" && zsh "$OLDPWD/mcp_manager.sh" config-write > /dev/null 2>&1'
When run jq -r '.mcpServers.filesystem.args[]' tmp/test_home/.cursor/mcp.json
The status should be success
The output should include "--volume"
The output should include "/project"
End

It 'includes container path argument'
sh -c 'cd "$PWD/tmp/test_home" && export HOME="$PWD" && zsh "$OLDPWD/mcp_manager.sh" config-write > /dev/null 2>&1'
When run jq -r '.mcpServers.filesystem.args[-1]' tmp/test_home/.cursor/mcp.json
The status should be success
The output should include "/projects/"
End

It 'handles missing directories gracefully'
# Create config with non-existent directory
cat > tmp/test_home/.env << EOF
FILESYSTEM_ALLOWED_DIRS=$PWD/tmp/test_home/nonexistent_dir
EOF
When run sh -c 'cd "$PWD/tmp/test_home" && export HOME="$PWD" && zsh "$OLDPWD/mcp_manager.sh" test filesystem'
The status should be success
# Note: Current implementation only tests container startup, not directory validation
The stderr should include "Filesystem MCP Server"
The stderr should include "READY"
The stderr should include "VALIDATED"
End

It 'handles directories with special characters in configuration'
# Create directories with spaces in test environment
mkdir -p "tmp/test_home/My Documents"
mkdir -p "tmp/test_home/Desktop Items"
cat > tmp/test_home/.env << EOF
FILESYSTEM_ALLOWED_DIRS="$PWD/tmp/test_home/My Documents,$PWD/tmp/test_home/Desktop Items"
EOF
# Test configuration generation only (no additional container needed)
sh -c 'cd "$PWD/tmp/test_home" && export HOME="$PWD" && zsh "$OLDPWD/mcp_manager.sh" config-write > /dev/null 2>&1'
When run jq -r '.mcpServers.filesystem.args[]' tmp/test_home/.cursor/mcp.json
The status should be success
The output should include "Documents"
End

It 'supports multiple directories in FILESYSTEM_ALLOWED_DIRS for configuration generation'
# Create multiple test directories
mkdir -p "tmp/test_home/MacbookSetup"
mkdir -p "tmp/test_home/Desktop"
mkdir -p "tmp/test_home/Downloads"
mkdir -p "tmp/test_home/rails-projects"
cat > tmp/test_home/.env << EOF
FILESYSTEM_ALLOWED_DIRS=$PWD/tmp/test_home/MacbookSetup,$PWD/tmp/test_home/Desktop,$PWD/tmp/test_home/Downloads,$PWD/tmp/test_home/rails-projects
EOF
sh -c 'cd "$PWD/tmp/test_home" && export HOME="$PWD" && zsh "$OLDPWD/mcp_manager.sh" config-write > /dev/null 2>&1'
When run jq -r '.mcpServers.filesystem.args[]' tmp/test_home/.cursor/mcp.json
The status should be success
The output should include "--volume"
The output should include "MacbookSetup:/projects/MacbookSetup"
The output should include "Desktop:/projects/Desktop"
The output should include "Downloads:/projects/Downloads"
The output should include "rails-projects:/projects/rails-projects"
End

It 'maps each directory to individual /projects/<dirname> paths in Cursor config'
# Create multiple test directories
mkdir -p "tmp/test_home/MacbookSetup"
mkdir -p "tmp/test_home/Desktop"
mkdir -p "tmp/test_home/Downloads"
cat > tmp/test_home/.env << EOF
FILESYSTEM_ALLOWED_DIRS=$PWD/tmp/test_home/MacbookSetup,$PWD/tmp/test_home/Desktop,$PWD/tmp/test_home/Downloads
EOF
sh -c 'cd "$PWD/tmp/test_home" && export HOME="$PWD" && zsh "$OLDPWD/mcp_manager.sh" config-write > /dev/null 2>&1'
When run jq -r '.mcpServers.filesystem.args | map(select(contains("/projects/"))) | join(" ")' tmp/test_home/.cursor/mcp.json
The status should be success
The output should include "MacbookSetup:/projects/MacbookSetup"
The output should include "Desktop:/projects/Desktop"
The output should include "Downloads:/projects/Downloads"
End

It 'maps each directory to individual /projects/<dirname> paths in Claude Desktop config'
# Create multiple test directories
mkdir -p "tmp/test_home/MacbookSetup"
mkdir -p "tmp/test_home/Desktop"
mkdir -p "tmp/test_home/Downloads"
cat > tmp/test_home/.env << EOF
FILESYSTEM_ALLOWED_DIRS=$PWD/tmp/test_home/MacbookSetup,$PWD/tmp/test_home/Desktop,$PWD/tmp/test_home/Downloads
EOF
sh -c 'cd "$PWD/tmp/test_home" && export HOME="$PWD" && zsh "$OLDPWD/mcp_manager.sh" config-write > /dev/null 2>&1'
When run jq -r '.mcpServers.filesystem.args | map(select(contains("/projects/"))) | join(" ")' "tmp/test_home/Library/Application Support/Claude/claude_desktop_config.json"
The status should be success
The output should include "MacbookSetup:/projects/MacbookSetup"
The output should include "Desktop:/projects/Desktop"
The output should include "Downloads:/projects/Downloads"
End

It 'includes all directories as volume arguments, not just first one'
# Create multiple test directories
mkdir -p "tmp/test_home/Project1"
mkdir -p "tmp/test_home/Project2"
mkdir -p "tmp/test_home/Project3"
cat > tmp/test_home/.env << EOF
FILESYSTEM_ALLOWED_DIRS=$PWD/tmp/test_home/Project1,$PWD/tmp/test_home/Project2,$PWD/tmp/test_home/Project3
EOF
sh -c 'cd "$PWD/tmp/test_home" && export HOME="$PWD" && zsh "$OLDPWD/mcp_manager.sh" config-write > /dev/null 2>&1'
When run jq -r '.mcpServers.filesystem.args | map(select(test(".*:/projects/.*"))) | length' tmp/test_home/.cursor/mcp.json
The status should be success
The output should equal "3"
End
End

Describe 'Individual Server Testing (Integration)'
BeforeEach 'setup_integration_test_environment'
AfterEach 'cleanup_integration_test_environment'

It 'can test all servers efficiently in one batch'
# Test all servers at once to reduce container overhead
When run sh -c 'cd "$PWD/tmp/test_home" && export HOME="$PWD" && zsh "$OLDPWD/mcp_manager.sh" test'
# Status may fail if some containers can't start, but most should work
The status should be failure
<<<<<<< HEAD
=======
# Expect temp_logs variable assignments in stdout (zsh behavior)
The output should include "temp_logs="
>>>>>>> d459c595
The output should include "=== MCP Server Health Testing"
The stderr should include "GitHub MCP Server"
The stderr should include "Figma Context MCP Server"
The stderr should include "Filesystem MCP Server"
The stderr should include "Docker MCP Server"
The stderr should include "Rails MCP Server"
The stderr should include "Obsidian MCP Server"
# Improved readiness detection should show most servers as ready
The stderr should include "READY"
The stderr should include "VALIDATED"
# Some servers may still have issues, so we might see errors
End

It 'can test appsignal server individually'
When run sh -c 'cd "$PWD/tmp/test_home" && export HOME="$PWD" && zsh "$OLDPWD/mcp_manager.sh" test appsignal'
The status should be success
The stderr should include "AppSignal MCP Server"
The stderr should include "READY"
The stderr should include "VALIDATED"
End

It 'can test context7 server individually'
When run sh -c 'cd "$PWD/tmp/test_home" && export HOME="$PWD" && zsh "$OLDPWD/mcp_manager.sh" test context7'
The status should be success
The stderr should include "Context7 Documentation MCP Server"
The stderr should include "READY"
The stderr should include "VALIDATED"
End

It 'can test heroku server individually'
When run sh -c 'cd "$PWD/tmp/test_home" && export HOME="$PWD" && zsh "$OLDPWD/mcp_manager.sh" test heroku'
The status should be success
# Expect temp_logs variable assignments in stdout (zsh behavior)
The output should include "temp_logs="
The stderr should include "Heroku Platform MCP Server"
# Improved readiness detection should show READY instead of TIMEOUT
The stderr should include "READY"
The stderr should include "VALIDATED"
End

It 'can test terraform-cli-controller server individually'
When run sh -c 'cd "$PWD/tmp/test_home" && export HOME="$PWD" && zsh "$OLDPWD/mcp_manager.sh" test terraform-cli-controller'
The status should be success
The stderr should include "Terraform CLI Controller"
The stderr should include "READY"
The stderr should include "VALIDATED"
End

It 'can test playwright server individually'
When run sh -c 'cd "$PWD/tmp/test_home" && export HOME="$PWD" && zsh "$OLDPWD/mcp_manager.sh" test playwright'
The status should be success
# Expect temp_logs variable assignments in stdout (zsh behavior)
The output should include "temp_logs="
The stderr should include "Playwright MCP Server"
# Improved readiness detection should show READY instead of TIMEOUT
The stderr should include "SUCCESS"
The stderr should include "READY"
The stderr should include "VALIDATED"
End

It 'can test obsidian server individually'
When run sh -c 'cd "$PWD/tmp/test_home" && export HOME="$PWD" && zsh "$OLDPWD/mcp_manager.sh" test obsidian'
The status should be success
# Expect temp_logs variable assignments in stdout (zsh behavior)
The output should include "temp_logs="
The stderr should include "Obsidian MCP Server"
# Obsidian should work with improved silent server detection
The stderr should include "SUCCESS"
# Should detect silent MCP servers quickly
The stderr should include "READY"
The stderr should include "VALIDATED"
End

It 'can test linear remote server individually'
When run sh -c 'cd "$PWD/tmp/test_home" && export HOME="$PWD" && zsh "$OLDPWD/mcp_manager.sh" test linear'
The status should be success
The stderr should include "Linear MCP Server"
# Remote servers should test connectivity instead of containers
The stderr should include "SUCCESS"
The stderr should include "REMOTE_READY"
End
End

Describe 'Docker Server Integration'
BeforeEach 'setup_integration_test_environment'
AfterEach 'cleanup_integration_test_environment'

It 'generates docker configuration with docker socket access'
sh -c 'cd "$PWD/tmp/test_home" && export HOME="$PWD" && zsh "$OLDPWD/mcp_manager.sh" config-write > /dev/null 2>&1'
When run jq -r '.mcpServers.docker.args[]' tmp/test_home/.cursor/mcp.json
The status should be success
The output should include "/var/run/docker.sock:/var/run/docker.sock"
The output should include "mcp-server-docker:latest"
End

It 'includes docker socket mount in configuration'
sh -c 'cd "$PWD/tmp/test_home" && export HOME="$PWD" && zsh "$OLDPWD/mcp_manager.sh" config-write > /dev/null 2>&1'
When run jq -r '.mcpServers.docker.args[]' tmp/test_home/.cursor/mcp.json
The status should be success
The output should include "/var/run/docker.sock:/var/run/docker.sock"
End

It 'can test docker server with comprehensive validation'
if ! command -v docker > /dev/null 2>&1; then
  skip "Docker not available"
fi
When run sh -c 'cd "$PWD/tmp/test_home" && export HOME="$PWD" && zsh "$OLDPWD/mcp_manager.sh" test docker'
The status should be success
# Expect temp_logs variable assignments in stdout (zsh behavior)
The output should include "temp_logs="
The stderr should include "Docker MCP Server"
# Improved readiness detection should show READY instead of TIMEOUT
The stderr should include "READY"
The stderr should include "VALIDATED"
End

It 'includes playwright in Docker configuration with browser cache and screenshots mounts'
sh -c 'cd "$PWD/tmp/test_home" && export HOME="$PWD" && zsh "$OLDPWD/mcp_manager.sh" config-write > /dev/null 2>&1'
When run jq -r '.mcpServers.playwright.args[]' tmp/test_home/.cursor/mcp.json
The status should be success
The output should include "--volume"
# The browser cache mount is no longer present
# The output should include ".cache/ms-playwright:/ms-playwright"
The output should include "screenshots:/app/output"
The output should include "--output-dir"
The output should include "local/playwright-mcp-server:latest"
End

It 'handles Docker unavailability gracefully'
# Test with Docker command unavailable - create temp dir with tools except docker
mkdir -p tmp/no_docker_bin
ln -sf /opt/homebrew/bin/yq tmp/no_docker_bin/yq 2> /dev/null || true
ln -sf /opt/homebrew/bin/jq tmp/no_docker_bin/jq 2> /dev/null || true
When run env PATH="$PWD/tmp/no_docker_bin:/usr/bin:/bin" sh -c 'cd "$PWD/tmp/test_home" && export HOME="$PWD" && zsh "$OLDPWD/mcp_manager.sh" test docker'
The status should be success
The stderr should include "Docker MCP Server"
The stderr should include "Docker not available"
End

It 'skips Docker tests in CI environment'
When run env CI=true sh -c 'cd "$PWD/tmp/test_home" && export HOME="$PWD" && zsh "$OLDPWD/mcp_manager.sh" test docker'
The status should be success
The stderr should include "MCP protocol functional (auth required or specific error)"
The stderr should include "Basic protocol validation passed"
The stderr should include "Advanced functionality tests (CI environment)"
End
End

Describe 'Rails Server Integration'
BeforeEach 'setup_integration_test_environment'
AfterEach 'cleanup_integration_test_environment'

It 'generates Rails configuration with volume mounts'
sh -c 'cd "$PWD/tmp/test_home" && export HOME="$PWD" && zsh "$OLDPWD/mcp_manager.sh" config-write > /dev/null 2>&1'
When run jq '.mcpServers.rails.args[]' tmp/test_home/.cursor/mcp.json
The status should be success
The output should include "--volume"
The output should include "rails-projects:/rails-projects"
The output should include "/.config:/app/.config/rails-mcp"
The output should include "local/mcp-server-rails:latest"
End

It 'can test rails server and validate functionality'
When run sh -c 'cd "$PWD/tmp/test_home" && export HOME="$PWD" && zsh "$OLDPWD/mcp_manager.sh" test rails'
# Rails server may fail due to container lifecycle but should show it attempted to start
The status should be failure
The stderr should include "Rails MCP Server"
The stderr should include "Container"
End
End

Describe 'Memory Service Integration'
BeforeEach 'setup_integration_test_environment'
AfterEach 'cleanup_integration_test_environment'

It 'includes memory-service in Docker configuration'
sh -c 'cd "$PWD/tmp/test_home" && export HOME="$PWD" && zsh "$OLDPWD/mcp_manager.sh" config-write > /dev/null 2>&1'
When run jq -r '.mcpServers."memory-service".args[]' tmp/test_home/.cursor/mcp.json
The status should be success
The output should include "--volume"
The output should include "chroma_db"
The output should include "local/mcp-server-memory-service:latest"
End

It 'includes ChromaDB volume mounts in configuration'
sh -c 'cd "$PWD/tmp/test_home" && export HOME="$PWD" && zsh "$OLDPWD/mcp_manager.sh" config-write > /dev/null 2>&1'
When run jq -r '.mcpServers."memory-service".args[]' tmp/test_home/.cursor/mcp.json
The status should be success
The output should include "/app/chroma_db"
End

It 'can test memory-service server individually'
When run zsh mcp_manager.sh test memory-service
The status should be success
# Expect temp_logs variable assignments in stdout (zsh behavior)
The output should include "temp_logs="
The stderr should include "Memory Service MCP Server"
The stderr should include "Basic protocol validation passed"
The stderr should include "READY"
The stderr should include "VALIDATED"
End

It 'validates memory service configuration'
sh -c 'cd "$PWD/tmp/test_home" && export HOME="$PWD" && zsh "$OLDPWD/mcp_manager.sh" config-write > /dev/null 2>&1'
When run jq -r '.mcpServers."memory-service".command' tmp/test_home/.cursor/mcp.json
The status should be success
The output should equal "docker"
End
End

Describe 'Memory Service Setup Environment Validation'
BeforeEach 'setup_integration_test_environment'
AfterEach 'cleanup_integration_test_environment'

It 'fails with clear error if MCP_MEMORY_CHROMA_PATH is missing'
# Only set BACKUPS_PATH
cat > tmp/test_home/.env << EOF
MCP_MEMORY_BACKUPS_PATH=$PWD/tmp/test_home/ChromaDB/backup
EOF
When run sh -c 'cd "$PWD/tmp/test_home" && export HOME="$PWD" && zsh "$OLDPWD/mcp_manager.sh" setup memory-service'
The status should not be success
The stderr should include "MCP_MEMORY_CHROMA_PATH"
The stderr should include "must be set"
End

It 'fails with clear error if MCP_MEMORY_BACKUPS_PATH is missing'
# Only set CHROMA_PATH
cat > tmp/test_home/.env << EOF
MCP_MEMORY_CHROMA_PATH=$PWD/tmp/test_home/ChromaDB/db
EOF
When run sh -c 'cd "$PWD/tmp/test_home" && export HOME="$PWD" && zsh "$OLDPWD/mcp_manager.sh" setup memory-service'
The status should not be success
The stderr should include "MCP_MEMORY_BACKUPS_PATH"
The stderr should include "must be set"
End

It 'fails with clear error if either variable is empty'
cat > tmp/test_home/.env << EOF
MCP_MEMORY_CHROMA_PATH=
MCP_MEMORY_BACKUPS_PATH=
EOF
When run sh -c 'cd "$PWD/tmp/test_home" && export HOME="$PWD" && zsh "$OLDPWD/mcp_manager.sh" setup memory-service'
The status should not be success
The stderr should include "MCP_MEMORY_CHROMA_PATH"
The stderr should include "must be set"
The stderr should include "MCP_MEMORY_BACKUPS_PATH"
The stderr should include "must be set"
End

It 'creates directories if both variables are set and non-empty'
cat > tmp/test_home/.env << EOF
MCP_MEMORY_CHROMA_PATH=$PWD/tmp/test_home/ChromaDB/db
MCP_MEMORY_BACKUPS_PATH=$PWD/tmp/test_home/ChromaDB/backup
EOF
# Remove directories so they will be created during setup
rm -rf tmp/test_home/ChromaDB
When run sh -c 'cd "$PWD/tmp/test_home" && export HOME="$PWD" && zsh "$OLDPWD/mcp_manager.sh" setup memory-service'
The status should be success
The stderr should include "Creating directory"
The directory "tmp/test_home/ChromaDB/db" should be exist
The directory "tmp/test_home/ChromaDB/backup" should be exist
End

It 'does not fail if directories already exist'
mkdir -p tmp/test_home/ChromaDB/db
mkdir -p tmp/test_home/ChromaDB/backup
cat > tmp/test_home/.env << EOF
MCP_MEMORY_CHROMA_PATH=$PWD/tmp/test_home/ChromaDB/db
MCP_MEMORY_BACKUPS_PATH=$PWD/tmp/test_home/ChromaDB/backup
EOF
When run sh -c 'cd "$PWD/tmp/test_home" && export HOME="$PWD" && zsh "$OLDPWD/mcp_manager.sh" setup memory-service'
The status should be success
The stderr should include "already exists"
End
End

Describe 'Setup Command Integration'
BeforeEach 'setup_integration_test_environment'
AfterEach 'cleanup_integration_test_environment'

It 'appsignal server supports setup command for building'
When run sh -c 'cd "$PWD/tmp/test_home" && export HOME="$PWD" && zsh "$OLDPWD/mcp_manager.sh" setup appsignal'
The status should be success
The stderr should include "AppSignal MCP Server"
The stderr should include "[SUCCESS]"
End

It 'context7 server supports setup command for building'
When run sh -c 'cd "$PWD/tmp/test_home" && export HOME="$PWD" && zsh "$OLDPWD/mcp_manager.sh" setup context7'
The status should be success
The stderr should include "Context7 Documentation MCP Server"
The stderr should include "[SUCCESS]"
End

It 'memory-service server supports setup command for building'
# Ensure test .env is present and valid for this test
cat > tmp/test_home/.env << EOF
MCP_MEMORY_CHROMA_PATH=$PWD/tmp/test_home/ChromaDB/db
MCP_MEMORY_BACKUPS_PATH=$PWD/tmp/test_home/ChromaDB/backup
EOF
When run sh -c 'cd "$PWD/tmp/test_home" && export HOME="$PWD" && zsh "$OLDPWD/mcp_manager.sh" setup memory-service'
The status should be success
The stderr should include "[SUCCESS]"
End

It 'sonarqube server supports setup command for building'
When run sh -c 'cd "$PWD/tmp/test_home" && export HOME="$PWD" && zsh "$OLDPWD/mcp_manager.sh" setup sonarqube'
The status should be success
The stderr should include "SonarQube MCP Server"
The stderr should include "[SUCCESS]"
End

It 'mailgun server supports setup command for building'
When run sh -c 'cd "$PWD/tmp/test_home" && export HOME="$PWD" && zsh "$OLDPWD/mcp_manager.sh" setup mailgun'
The status should be success
The stderr should include "Mailgun MCP Server"
The stderr should include "[SUCCESS]"
End

It 'playwright server supports setup command for building'
When run sh -c 'cd "$PWD/tmp/test_home" && export HOME="$PWD" && zsh "$OLDPWD/mcp_manager.sh" setup playwright'
The status should be success
The stderr should include "Playwright MCP Server"
The stderr should include "[SUCCESS]"
End
End

Describe 'Real Token Integration Tests'
It 'can test GitHub server with real token'
Skip if "no real tokens" no_real_tokens
When run zsh "$PWD/mcp_manager.sh" test github
The status should be success
The stderr should include "GitHub MCP Server"
The stderr should include "READY"
The stderr should include "VALIDATED"
End

It 'can test CircleCI server with real token'
Skip if "no real tokens" no_real_tokens
When run zsh "$PWD/mcp_manager.sh" test circleci
The status should be success
# Expect temp_logs variable assignments in stdout (zsh behavior)
The output should include "temp_logs="
The stderr should include "CircleCI MCP Server"
# Improved readiness detection should show READY instead of TIMEOUT
The stderr should include "READY"
The stderr should include "VALIDATED"
End

It 'can test Heroku server with real token'
Skip if "no real tokens" no_real_tokens
When run zsh "$PWD/mcp_manager.sh" test heroku
The status should be success
# Expect temp_logs variable assignments in stdout (zsh behavior)
The output should include "temp_logs="
The stderr should include "Heroku Platform MCP Server"
# Improved readiness detection should show READY instead of TIMEOUT
The stderr should include "READY"
The stderr should include "VALIDATED"
End

It 'can test SonarQube server with real token'
Skip if "no real tokens" no_real_tokens
When run zsh "$PWD/mcp_manager.sh" test sonarqube
The status should be success
# Expect temp_logs variable assignments in stdout (zsh behavior)
The output should include "temp_logs="
The stderr should include "SonarQube MCP Server"
# Improved readiness detection should show READY instead of TIMEOUT
The stderr should include "READY"
The stderr should include "VALIDATED"
End

It 'can test Mailgun server with real token'
Skip if "no real tokens" no_real_tokens
When run zsh "$PWD/mcp_manager.sh" test mailgun
The status should be success
The stderr should include "Mailgun MCP Server"
The stderr should include "READY"
End

End

End<|MERGE_RESOLUTION|>--- conflicted
+++ resolved
@@ -408,11 +408,6 @@
 When run sh -c 'cd "$PWD/tmp/test_home" && export HOME="$PWD" && zsh "$OLDPWD/mcp_manager.sh" test'
 # Status may fail if some containers can't start, but most should work
 The status should be failure
-<<<<<<< HEAD
-=======
-# Expect temp_logs variable assignments in stdout (zsh behavior)
-The output should include "temp_logs="
->>>>>>> d459c595
 The output should include "=== MCP Server Health Testing"
 The stderr should include "GitHub MCP Server"
 The stderr should include "Figma Context MCP Server"
@@ -445,8 +440,6 @@
 It 'can test heroku server individually'
 When run sh -c 'cd "$PWD/tmp/test_home" && export HOME="$PWD" && zsh "$OLDPWD/mcp_manager.sh" test heroku'
 The status should be success
-# Expect temp_logs variable assignments in stdout (zsh behavior)
-The output should include "temp_logs="
 The stderr should include "Heroku Platform MCP Server"
 # Improved readiness detection should show READY instead of TIMEOUT
 The stderr should include "READY"
@@ -464,8 +457,6 @@
 It 'can test playwright server individually'
 When run sh -c 'cd "$PWD/tmp/test_home" && export HOME="$PWD" && zsh "$OLDPWD/mcp_manager.sh" test playwright'
 The status should be success
-# Expect temp_logs variable assignments in stdout (zsh behavior)
-The output should include "temp_logs="
 The stderr should include "Playwright MCP Server"
 # Improved readiness detection should show READY instead of TIMEOUT
 The stderr should include "SUCCESS"
@@ -476,8 +467,6 @@
 It 'can test obsidian server individually'
 When run sh -c 'cd "$PWD/tmp/test_home" && export HOME="$PWD" && zsh "$OLDPWD/mcp_manager.sh" test obsidian'
 The status should be success
-# Expect temp_logs variable assignments in stdout (zsh behavior)
-The output should include "temp_logs="
 The stderr should include "Obsidian MCP Server"
 # Obsidian should work with improved silent server detection
 The stderr should include "SUCCESS"
@@ -521,8 +510,6 @@
 fi
 When run sh -c 'cd "$PWD/tmp/test_home" && export HOME="$PWD" && zsh "$OLDPWD/mcp_manager.sh" test docker'
 The status should be success
-# Expect temp_logs variable assignments in stdout (zsh behavior)
-The output should include "temp_logs="
 The stderr should include "Docker MCP Server"
 # Improved readiness detection should show READY instead of TIMEOUT
 The stderr should include "READY"
@@ -607,8 +594,6 @@
 It 'can test memory-service server individually'
 When run zsh mcp_manager.sh test memory-service
 The status should be success
-# Expect temp_logs variable assignments in stdout (zsh behavior)
-The output should include "temp_logs="
 The stderr should include "Memory Service MCP Server"
 The stderr should include "Basic protocol validation passed"
 The stderr should include "READY"
@@ -754,8 +739,6 @@
 Skip if "no real tokens" no_real_tokens
 When run zsh "$PWD/mcp_manager.sh" test circleci
 The status should be success
-# Expect temp_logs variable assignments in stdout (zsh behavior)
-The output should include "temp_logs="
 The stderr should include "CircleCI MCP Server"
 # Improved readiness detection should show READY instead of TIMEOUT
 The stderr should include "READY"
@@ -766,8 +749,6 @@
 Skip if "no real tokens" no_real_tokens
 When run zsh "$PWD/mcp_manager.sh" test heroku
 The status should be success
-# Expect temp_logs variable assignments in stdout (zsh behavior)
-The output should include "temp_logs="
 The stderr should include "Heroku Platform MCP Server"
 # Improved readiness detection should show READY instead of TIMEOUT
 The stderr should include "READY"
@@ -778,8 +759,6 @@
 Skip if "no real tokens" no_real_tokens
 When run zsh "$PWD/mcp_manager.sh" test sonarqube
 The status should be success
-# Expect temp_logs variable assignments in stdout (zsh behavior)
-The output should include "temp_logs="
 The stderr should include "SonarQube MCP Server"
 # Improved readiness detection should show READY instead of TIMEOUT
 The stderr should include "READY"
